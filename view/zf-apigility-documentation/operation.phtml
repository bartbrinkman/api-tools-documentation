<?php
$operation         = $this->operation;
$service           = $this->service;
$generalFields     = $service->getFields('input_filter');
$httpMethodFields  = $service->getFields($operation->getHttpMethod());
$isEntity          = $this->isEntity;
$collapseParent    = $this->escapeHtmlAttr(sprintf('ops-accordion-%s-%s%s', $service->getName(), $operation->getHttpMethod(), ($isEntity ? '-entity' : '')));
$collapseId        = $this->escapeHtmlAttr(sprintf('ops-collapse-%s-%s%s', $service->getName(), $operation->getHttpMethod(), ($isEntity ? '-entity' : '')));
?>
<div class="panel-group" id="<?php echo $collapseParent ?>">
    <div class="panel panel-default">
        <div class="panel-heading" data-toggle="collapse" data-parent="<?php echo $collapseParent ?>" href="#<?php echo $collapseId ?>">
            <h4 class="panel-title">
                <span class="badge" style="width:70px"><?php echo $this->escapeHtml($operation->getHttpMethod()) ?></span>
                <?php echo ($isEntity) ? $this->escapeHtml($service->getRoute()) : $this->escapeHtml($this->agServicePath($service, $operation)) ?>
            </h4>
        </div>

        <div class="panel-collapse collapse" id="<?php echo $collapseId ?>">
            <div class="panel-body">
                <p class="text-muted"><?php echo $this->agTransformDescription($operation->getDescription()) ?></p>

                <?php if (! empty($generalFields) ||  ! empty($httpMethodFields)): ?>
                <h4>Fields</h4>
                <table class="table table-striped table-bordered">
                    <thead>
                        <tr>
                            <th>Field</th>
                            <th>Type</th>
                            <th>Description</th>
                            <th class="center-block">Required</th>
                        </tr>
                    </thead>
                    <tbody>
                    <?php
                    if (is_array($generalFields)):
                        foreach ($generalFields as $field): ?>
                            <tr>
                                <td><?php echo $this->escapeHtml($field->getName()) ?></td>
<<<<<<< HEAD
                                <td><?php echo $this->escapeHtml($field->getType() ?: '') ?></td>
                                <td><?php echo $this->escapeTransformDescription($field->getDescription()) ?></td>
=======
                                <td><?php echo $this->escapeHtml($field->getFieldType() ?: '') ?></td>
                                <td><?php echo $this->escapeHtml($field->getDescription()) ?></td>
>>>>>>> 4351684e
                                <td class="center-block"><span class="badge"><?php echo ($field->isRequired()) ? 'YES' : 'NO' ?></td>
                            </tr>
                        <?php
                        endforeach;
                    endif;
                    ?>
                    <?php
                    if (is_array($httpMethodFields)):
                        foreach ($httpMethodFields as $field): ?>
                            <tr>
                                <td><?php echo $this->escapeHtml($field->getName()) ?></td>
<<<<<<< HEAD
                                <td><?php echo $this->escapeHtml($field->getType() ?: '') ?></td>
                                <td><?php echo $this->agTransformDescription($field->getDescription()) ?></td>
=======
                                <td><?php echo $this->escapeHtml($field->getFieldType() ?: '') ?></td>
                                <td><?php echo $this->escapeHtml($field->getDescription()) ?></td>
>>>>>>> 4351684e
                                <td class="center-block"><span class="badge"><?php echo ($field->isRequired()) ? 'YES' : 'NO' ?></td>
                            </tr>
                        <?php
                        endforeach;
                    endif;
                    ?>
                    </tbody>
                </table>
                <?php endif ?>

                <div class="panel-info">
                    <div class="panel-heading"><h4 class="panel-title">Request</h4></div>

                    <div class="panel-body">
                        <h4>Headers</h4>
                        <table class="table table-striped table-bordered">
                            <thead>
                                <tr>
                                    <th>Header</th>
                                    <th>Value</th>
                                </tr>
                            </thead>
                            <tbody>
                                <tr>
                                    <td>Accept</td>
                                    <td class="list-group"><?php echo $this->agAcceptHeaders($service, $this) ?></td>
                                </tr>
                                <?php if (in_array($operation->getHttpMethod(), array('POST', 'PUT', 'PATCH'))): ?>
                                <tr>
                                    <td>Content-Type</td>
                                    <td class="list-group"><?php echo $this->agContentTypeHeaders($service, $this) ?></td>
                                </tr>
                                <?php endif ?>
                                <?php if ($operation->requiresAuthorization()): ?>
                                <tr>
                                    <td>Authorization</td>
                                    <td class="text-muted">HTTP Basic, HTTP Digest, or OAuth2 Bearer token (check API provider for details)</td>
                                </tr>
                                <?php endif ?>
                            </tbody>
                        </table>

                        <?php if (! in_array($operation->getHttpMethod(), array('GET', 'DELETE'))): ?>
                        <h4>Body</h4>
                        <pre class="pre-scrollable"><?php echo $operation->getRequestDescription() ?></pre>
                        <?php endif ?>
                    </div>
                </div>

                <div class="panel-info">
                    <div class="panel-heading"><h4 class="panel-title">Response</h4></div>

                    <div class="panel-body">
                        <h4>Status Codes</h4>
                        <?php echo $this->agStatusCodes($operation) ?>

                        <h4>Headers</h4>
                        <table class="table table-striped table-bordered">
                            <thead>
                                <tr>
                                    <th>Header</th>
                                    <th>Value</th>
                                </tr>
                            </thead>
                            <tbody>
                                <tr>
                                    <td>Content-Type</td>
                                    <td class="list-group"><?php echo $this->agAcceptHeaders($service, $this) ?></td>
                                </tr>
                                <tr>
                                    <td>Allow</td>
                                    <td class="text-muted">Comma-separated list of all HTTP methods allowed</td>
                                </tr>
                            </tbody>
                        </table>

                        <?php if ($operation->getHttpMethod() !== 'DELETE'): ?>
                        <h4>Body</h4>
                        <pre class="pre-scrollable"><?php echo $operation->getResponseDescription() ?></pre>
                        <?php endif ?>
                    </div>
                </div>
            </div>
        </div>
    </div>
</div><|MERGE_RESOLUTION|>--- conflicted
+++ resolved
@@ -37,13 +37,8 @@
                         foreach ($generalFields as $field): ?>
                             <tr>
                                 <td><?php echo $this->escapeHtml($field->getName()) ?></td>
-<<<<<<< HEAD
-                                <td><?php echo $this->escapeHtml($field->getType() ?: '') ?></td>
+                                <td><?php echo $this->escapeHtml($field->getFieldType() ?: '') ?></td>
                                 <td><?php echo $this->escapeTransformDescription($field->getDescription()) ?></td>
-=======
-                                <td><?php echo $this->escapeHtml($field->getFieldType() ?: '') ?></td>
-                                <td><?php echo $this->escapeHtml($field->getDescription()) ?></td>
->>>>>>> 4351684e
                                 <td class="center-block"><span class="badge"><?php echo ($field->isRequired()) ? 'YES' : 'NO' ?></td>
                             </tr>
                         <?php
@@ -55,13 +50,8 @@
                         foreach ($httpMethodFields as $field): ?>
                             <tr>
                                 <td><?php echo $this->escapeHtml($field->getName()) ?></td>
-<<<<<<< HEAD
-                                <td><?php echo $this->escapeHtml($field->getType() ?: '') ?></td>
+                                <td><?php echo $this->escapeHtml($field->getFieldType() ?: '') ?></td>
                                 <td><?php echo $this->agTransformDescription($field->getDescription()) ?></td>
-=======
-                                <td><?php echo $this->escapeHtml($field->getFieldType() ?: '') ?></td>
-                                <td><?php echo $this->escapeHtml($field->getDescription()) ?></td>
->>>>>>> 4351684e
                                 <td class="center-block"><span class="badge"><?php echo ($field->isRequired()) ? 'YES' : 'NO' ?></td>
                             </tr>
                         <?php
