--- conflicted
+++ resolved
@@ -37,15 +37,9 @@
                         foreach ($httpMethodFields as $field): ?>
                             <tr>
                                 <td><?php echo $this->escapeHtml($field->getName()) ?></td>
-<<<<<<< HEAD
                                 <td><?php echo $this->escapeHtml($field->getFieldType() ?: '') ?></td>
                                 <td><?php echo $this->escapeTransformDescription($field->getDescription()) ?></td>
-                                <td class="center-block"><span class="badge"><?php echo ($field->isRequired()) ? 'YES' : 'NO' ?></td>
-=======
-                                <td><?php echo $this->escapeHtml($field->getType() ?: '') ?></td>
-                                <td><?php echo $this->escapeHtml($field->getDescription()) ?></td>
                                 <td class="center-block"><span class="badge"><?php echo ($field->isRequired()) ? 'YES' : 'NO' ?></span></td>
->>>>>>> f817c263
                             </tr>
                         <?php
                         endforeach;
@@ -53,15 +47,9 @@
                         foreach ($generalFields as $field): ?>
                             <tr>
                                 <td><?php echo $this->escapeHtml($field->getName()) ?></td>
-<<<<<<< HEAD
                                 <td><?php echo $this->escapeHtml($field->getFieldType() ?: '') ?></td>
                                 <td><?php echo $this->agTransformDescription($field->getDescription()) ?></td>
-                                <td class="center-block"><span class="badge"><?php echo ($field->isRequired()) ? 'YES' : 'NO' ?></td>
-=======
-                                <td><?php echo $this->escapeHtml($field->getType() ?: '') ?></td>
-                                <td><?php echo $this->escapeHtml($field->getDescription()) ?></td>
                                 <td class="center-block"><span class="badge"><?php echo ($field->isRequired()) ? 'YES' : 'NO' ?></span></td>
->>>>>>> f817c263
                             </tr>
                         <?php
                         endforeach;
