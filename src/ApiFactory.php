--- conflicted
+++ resolved
@@ -201,21 +201,8 @@
         if (isset($this->config['zf-content-validation'][$serviceClassName]['input_filter'])) {
             $validatorName = $this->config['zf-content-validation'][$serviceClassName]['input_filter'];
             if (isset($this->config['input_filter_specs'][$validatorName])) {
-<<<<<<< HEAD
-                foreach ($this->config['input_filter_specs'][$validatorName] as $fieldData) {
-                    $fields['input_filter'][] = $field = new Field();
-                    $field->setName($fieldData['name']);
-                    if (isset($fieldData['description'])) {
-                        $field->setDescription($fieldData['description']);
-                    }
-                    if (isset($fieldData['type'])) {
-                        $field->setType($fieldData['type']);
-                    }
-                    $field->setRequired($fieldData['required']);
-=======
                 foreach ($this->mapFields($this->config['input_filter_specs'][$validatorName]) as $fieldData) {
                     $fields[] = $this->getField($fieldData);
->>>>>>> 8a39c9c8
                 }
                 $hasFields = true;
             }
@@ -362,7 +349,13 @@
         return $service;
     }
 
-    private function mapFields($fields, $prefix = '') {
+    /**
+     * @param array $fields
+     * @param string $prefix To unwind nesting of fields
+     * @return array
+     */
+    private function mapFields($fields, $prefix = '')
+    {
         if (isset($fields['name'])) {
             /// detect usage of "name" as a field group name
             if (isset($fields['name']['name'])) {
@@ -373,11 +366,12 @@
             }
             return array($fields);
         }
+
         $flatFields = array();
 
         foreach ($fields as $idx => $field) {
             if (isset($field['type']) && is_subclass_of($field['type'], 'Zend\InputFilter\InputFilterInterface')) {
-                $filteredFields = array_diff_key( $field, array('type' => 0) );
+                $filteredFields = array_diff_key($field, array('type' => 0));
                 $fullindex = $prefix ? "$prefix/$idx" : $idx;
                 $flatFields = array_merge($flatFields, $this->mapFields($filteredFields, $fullindex));
             } else {
@@ -392,22 +386,22 @@
      * @param array $fieldData
      * @return Field
      */
-    private function getField($fieldData) {
+    private function getField($fieldData)
+    {
         $field = new Field();
 
         $field->setName($fieldData['name']);
         if (isset($fieldData['description'])) {
             $field->setDescription($fieldData['description']);
         }
-        if (!isset($fieldData['required'])) {
-            print_r($fieldData);
-            exit;
-
-        }
-
-        $field->setRequired($fieldData['required']);
+
+        if (isset($fieldData['type'])) {
+            $field->setType($fieldData['type']);
+        }
+
+        $required = isset($fieldData['required']) ? (bool) $fieldData['required'] : false;
+        $field->setRequired($required);
         return $field;
-
     }
 
     /**
